name: go test windows

on: [push]

env:
  SENZING_TOOLS_DATABASE_URL: sqlite3://na:na@nowhere/C:\Temp\sqlite\G2C.db

permissions:
  contents: read

jobs:
  go-test-windows:
    env:
      GO111MODULE: on
      CGO_ENABLED: 1
    name: 'go test with Senzing: ${{ matrix.senzingapi-version }}; OS: ${{ matrix.os }}; Go: ${{ matrix.go }}'
    runs-on: ${{ matrix.os }}
    strategy:
      matrix:
<<<<<<< HEAD
        go: ['1.21']
=======
        go: [1.21]
>>>>>>> 66a66a85
        os: [windows-latest]
        senzingapi-version: [production-v3]

    steps:
      - name: checkout repository
        uses: actions/checkout@v4
        with:
          fetch-depth: 0

      - name: setup go
        uses: actions/setup-go@v5
        with:
          go-version: ${{ matrix.go }}

      - name: install Senzing API
        uses: senzing-factory/github-action-install-senzing-api@v2
        with:
          senzingapi-version: ${{ matrix.senzingapi-version }}

      - name: add to "Path" environment variable
        run: echo "C:\Program Files\Senzing\g2\lib" | Out-File -FilePath "$env:GITHUB_PATH" -Encoding utf8 -Append

      - name: copy /etc files
        run: copy testdata/senzing-license/g2.lic "C:\Program Files\Senzing\g2\etc\g2.lic"

      - name: copy test database files
        run: mkdir "C:\Temp\sqlite" && copy testdata/sqlite/G2C.db "C:\Temp\sqlite\G2C.db"

      - name: run go test
        run: go test -v -p 1 ./...<|MERGE_RESOLUTION|>--- conflicted
+++ resolved
@@ -13,15 +13,11 @@
     env:
       GO111MODULE: on
       CGO_ENABLED: 1
-    name: 'go test with Senzing: ${{ matrix.senzingapi-version }}; OS: ${{ matrix.os }}; Go: ${{ matrix.go }}'
+    name: "go test with Senzing: ${{ matrix.senzingapi-version }}; OS: ${{ matrix.os }}; Go: ${{ matrix.go }}"
     runs-on: ${{ matrix.os }}
     strategy:
       matrix:
-<<<<<<< HEAD
-        go: ['1.21']
-=======
         go: [1.21]
->>>>>>> 66a66a85
         os: [windows-latest]
         senzingapi-version: [production-v3]
 
